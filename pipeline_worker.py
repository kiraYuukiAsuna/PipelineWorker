"""
Pipeline Worker - 图像处理流程工作器
负责接收任务、提交sbatch作业、监控状态并与hndb api交互

新增功能:
- UploadFileWatcher: 监控cfg.ImageTransferTemp路径下的.h5文件上传
  * 实时监控指定目录下的.h5文件变化
  * 检测文件创建和移动事件
  * 等待文件上传完成（通过文件大小稳定性检查）
  * 自动通知core server有新文件上传
"""

import os
import sys
import time
import json
import asyncio
import subprocess
import logging
import httpx
from datetime import datetime, timedelta
from typing import Dict, Optional, List
from dataclasses import dataclass
from enum import Enum as PyEnum
from fastapi import FastAPI, HTTPException, Body
from pydantic import BaseModel
import uvicorn
import config as cfg
import archive

# 配置日志
logging.basicConfig(
    level=logging.INFO,
    format='%(asctime)s - %(name)s - %(levelname)s - %(message)s',
    handlers=[
        logging.FileHandler('pipeline_worker.log'),
        logging.StreamHandler()
    ]
)
logger = logging.getLogger(__name__)

class StartStepRequest(BaseModel):
    """开始步骤请求模型"""
    pipeline_id: str
    step_name: str
    h5_image_name: str
    force_restart: bool

class StepStatusEnum(str, PyEnum):
    """步骤状态枚举"""
    PENDING = "pending"
    RUNNING = "running"
    COMPLETED = "completed"
    FAILED = "failed"
    SKIPPED = "skipped"

def map_slurm_status_to_step_status(slurm_status: str) -> str:
    """将 SLURM 状态映射到步骤状态"""
    slurm_to_step_mapping = {
        "PENDING": StepStatusEnum.PENDING.value,
        "RUNNING": StepStatusEnum.RUNNING.value,
        "COMPLETED": StepStatusEnum.COMPLETED.value,
        "FAILED": StepStatusEnum.FAILED.value,
        "CANCELLED": StepStatusEnum.FAILED.value,
        "TIMEOUT": StepStatusEnum.FAILED.value,
        "NODE_FAIL": StepStatusEnum.FAILED.value,
        "OUT_OF_MEMORY": StepStatusEnum.FAILED.value,
        "UNKNOWN": StepStatusEnum.FAILED.value,
        "ERROR": StepStatusEnum.FAILED.value
    }
    
    return slurm_to_step_mapping.get(slurm_status, StepStatusEnum.FAILED.value)

@dataclass
class JobInfo:
    """作业信息"""
    job_id: str
    pipeline_id: str
    step_name: str
    submit_time: datetime
    last_check_time: datetime
    h5_image_name: Optional[str] = None
    status: str = "PENDING"

class PipelineWorker:
    """Pipeline Worker 主类"""
    
    def __init__(self, 
                 core_server_url: str = "http://localhost:8000",
                 worker_id: Optional[str] = None,
                 heartbeat_interval: int = 30,
                 job_check_interval: int = 10):
        self.core_server_url = core_server_url.rstrip('/')
        self.worker_id = worker_id or f"worker_{os.getpid()}"
        self.heartbeat_interval = heartbeat_interval
        self.job_check_interval = job_check_interval
        
        # 存储正在运行的作业
        self.running_jobs: Dict[str, JobInfo] = {}
        
        # 持久化文件路径
        self.running_jobs_file = "running_jobs.json"

        # HTTP 客户端
        self.http_client = httpx.AsyncClient(timeout=30.0)
        
        # 工作状态
        self.is_running = True
        
        # 后台任务
        self.background_tasks: List[asyncio.Task] = []
        
        # 启动时加载已运行的任务
        self._load_running_jobs()

        logger.info(f"Pipeline Worker 初始化完成，Worker ID: {self.worker_id}")

<<<<<<< HEAD
    def _save_running_jobs(self):
        """保存正在运行的任务到文件"""
        try:
            jobs_data = {}
            for job_key, job_info in self.running_jobs.items():
                jobs_data[job_key] = {
                    "job_id": job_info.job_id,
                    "pipeline_id": job_info.pipeline_id,
                    "step_name": job_info.step_name,
                    "submit_time": job_info.submit_time.isoformat(),
                    "last_check_time": job_info.last_check_time.isoformat(),
                    "h5_image_name": job_info.h5_image_name,
                    "status": job_info.status
                }

            with open(self.running_jobs_file, 'w', encoding='utf-8') as f:
                json.dump(jobs_data, f, ensure_ascii=False, indent=2)

            logger.debug(
                f"已保存 {len(jobs_data)} 个运行中的任务到 {self.running_jobs_file}")

        except Exception as e:
            logger.error(f"保存运行中任务失败: {e}")

    def _load_running_jobs(self):
        """从文件加载正在运行的任务"""
        try:
            if not os.path.exists(self.running_jobs_file):
                logger.info("未找到已保存的运行任务文件")
                return

            with open(self.running_jobs_file, 'r', encoding='utf-8') as f:
                jobs_data = json.load(f)

            for job_key, job_data in jobs_data.items():
                job_info = JobInfo(
                    job_id=job_data["job_id"],
                    pipeline_id=job_data["pipeline_id"],
                    step_name=job_data["step_name"],
                    submit_time=datetime.fromisoformat(
                        job_data["submit_time"]),
                    last_check_time=datetime.fromisoformat(
                        job_data["last_check_time"]),
                    h5_image_name=job_data.get("h5_image_name"),
                    status=job_data["status"]
                )
                self.running_jobs[job_key] = job_info

            logger.info(f"从文件恢复了 {len(jobs_data)} 个运行中的任务")

        except Exception as e:
            logger.error(f"加载运行中任务失败: {e}")

    async def _verify_recovered_jobs(self):
        """验证恢复的任务是否仍在运行"""
        try:
            # 等待一小段时间确保系统完全启动
            await asyncio.sleep(5)

            jobs_to_remove = []

            for job_key, job_info in list(self.running_jobs.items()):
                logger.info(
                    f"验证恢复的任务: {job_info.job_id} ({job_info.pipeline_id}/{job_info.step_name})")

                # 检查任务状态
                current_status = await self._check_job_status(job_info)

                if current_status in ["COMPLETED", "FAILED", "CANCELLED", "TIMEOUT", "NODE_FAIL", "OUT_OF_MEMORY"]:
                    logger.info(
                        f"恢复的任务已完成: {job_info.job_id} -> {current_status}")
                    await self._handle_job_completion(job_info, current_status)
                    jobs_to_remove.append(job_key)
                else:
                    logger.info(
                        f"恢复的任务仍在运行: {job_info.job_id} -> {current_status}")
                    job_info.status = current_status
                    job_info.last_check_time = datetime.now()

            # 移除已完成的任务
            for job_key in jobs_to_remove:
                del self.running_jobs[job_key]

            # 保存更新后的任务状态
            self._save_running_jobs()

        except Exception as e:
            logger.error(f"验证恢复的任务时发生错误: {e}")

    def _cleanup_running_jobs_file(self):
        """清理运行任务文件"""
        try:
            if os.path.exists(self.running_jobs_file):
                os.remove(self.running_jobs_file)
                logger.debug(f"已清理运行任务文件: {self.running_jobs_file}")
        except Exception as e:
            logger.error(f"清理运行任务文件失败: {e}")

    async def start_step(self, pipeline_id: str, step_name: str, h5_image_name: Optional[str] = None) -> dict:
=======
    async def start_step(self, pipeline_id: str, step_name: str, h5_image_name: Optional[str] = None, force_restart: bool = False) -> dict:
>>>>>>> 473ba074
        """开始执行处理步骤"""
        try:
            logger.info(f"开始执行步骤: {pipeline_id}/{step_name}")
            
            # 检查是否已有该步骤在运行
            job_key = f"{pipeline_id}_{step_name}"
            if job_key in self.running_jobs and not force_restart:
                logger.warning(f"步骤 {pipeline_id}/{step_name} 已在运行中")
                return {"status": "already_running", "job_id": self.running_jobs[job_key].job_id}
            
            # 提交 sbatch 作业
            job_id = await self._submit_sbatch_job(pipeline_id, step_name, h5_image_name)
            
            if job_id:
                # 记录作业信息
                job_info = JobInfo(
                    job_id=job_id,
                    pipeline_id=pipeline_id,
                    step_name=step_name,
                    submit_time=datetime.now(),
                    last_check_time=datetime.now(),
                    h5_image_name=h5_image_name
                )
                self.running_jobs[job_key] = job_info
                
                # 保存新任务到文件
                self._save_running_jobs()

                # 通知 core_server_api 步骤已开始
                await self._notify_step_started(pipeline_id, step_name, job_id)
                
                logger.info(f"作业提交成功: {job_id} for {pipeline_id}/{step_name}")
                return {"status": "submitted", "job_id": job_id}
            else:
                error_msg = f"作业提交失败: {pipeline_id}/{step_name}"
                logger.error(error_msg)
                # 通知步骤失败
                await self._notify_step_failed(pipeline_id, step_name, error_msg)
                return {"status": "failed", "error": "作业提交失败"}
                
        except Exception as e:
            logger.error(f"开始步骤时发生错误: {e}")
            await self._notify_step_failed(pipeline_id, step_name, str(e))
            return {"status": "error", "error": str(e)}
    
    async def _submit_sbatch_job(self, pipeline_id: str, step_name: str, h5_image_name: Optional[str]) -> Optional[str]:
        """提交 sbatch 作业"""
        try:
            # 根据步骤名称选择对应的处理脚本
            script_mapping = {
                "mip_generation": "pipeline_stage_h5_to_mip.py",
                "h5_to_v3draw": "pipeline_stage_h5_to_v3draw.py",
                "bit_conversion": "pipeline_stage_16bit_to_8bit.py",
                "downsample": "pipeline_stage_8bit_downsample.py",
                "cell_crop_generation": "pipeline_stage_cell_crop_generation.py",
            }
            
            script_file = script_mapping.get(step_name)
            if not script_file:
                raise ValueError(f"未知的步骤名称: {step_name}")
            
            # 检查脚本文件是否存在
            script_path = os.path.join(os.path.dirname(__file__), script_file)
            if not os.path.exists(script_path):
                raise FileNotFoundError(f"处理脚本不存在: {script_path}")
            
            image_name = h5_image_name if h5_image_name is not None else ""
            if step_name == "h5_to_v3draw" or step_name == "mip_generation":
                image_name = h5_image_name if h5_image_name is not None else ""
            elif step_name == "bit_conversion" and image_name:
                image_name = image_name.replace('.pyramid.h5', '.v3draw')
            elif step_name == "downsample" and image_name:
                image_name = image_name.replace('.pyramid.h5', '_8bit.v3draw')

            temp_script_root_path = cfg.SlurmScriptPath
            os.makedirs(temp_script_root_path, exist_ok=True)

            # 构建 sbatch 命令
            sbatch_script = self._generate_sbatch_script(
                pipeline_id, step_name, script_path, image_name, temp_script_root_path)

            # 写入临时脚本文件
            temp_script_path = f"{temp_script_root_path}/sbatch_{pipeline_id}_{step_name}_{int(time.time())}.sh"
            with open(temp_script_path, 'w') as f:
                f.write(sbatch_script)

            # chmod +x 使脚本可执行
            os.chmod(temp_script_path, 0o755)
            logger.info(f"提交 sbatch 作业: {temp_script_path}")

            # 提交作业
            cmd = ["sbatch", temp_script_path]
            result = subprocess.run(cmd, capture_output=True, text=True, check=True)
            
            # 解析作业ID
            output = result.stdout.strip()
            if "Submitted batch job" in output:
                job_id = output.split()[-1]
                logger.info(f"Sbatch 作业提交成功: {job_id}")
                return job_id
            else:
                logger.error(f"无法解析作业ID: {output}")
                return None
                
        except subprocess.CalledProcessError as e:
            logger.error(f"Sbatch 命令执行失败: {e.stderr}")
            return None
        except Exception as e:
            logger.error(f"提交 sbatch 作业时发生错误: {e}")
            return None

    def _generate_sbatch_script(self, pipeline_id: str, step_name: str, script_path: str, image_name: str, temp_script_root_path: str) -> str:
        """生成 sbatch 脚本内容"""
        image_path = os.path.join(cfg.ImageTransferTemp, image_name if image_name else "") 

        return f"""#!/bin/bash
#SBATCH --job-name={step_name}_{pipeline_id}
#SBATCH --output={temp_script_root_path}/slurm_%j.out
#SBATCH --error={temp_script_root_path}/slurm_%j.err
#SBATCH --qos=pbstorageaccess
#SBATCH --partition=normal
#SBATCH --mem=250G
#SBATCH --nodes=1
#SBATCH --ntasks=1
#SBATCH --cpus-per-task=8
#SBATCH --ntasks-per-node=1

# 设置环境变量
export PIPELINE_ID={pipeline_id}
export STEP_NAME={step_name}
export WORKER_ID={self.worker_id}
export CORE_SERVER_URL={self.core_server_url}

# 执行处理脚本
source $(conda info --base)/etc/profile.d/conda.sh
conda activate HumanDatabaseTools
python3 {script_path} --image-path "{image_path}"
"""
    
    async def _check_job_status(self, job_info: JobInfo) -> str:
        """检查作业状态"""
        try:
            cmd = ["squeue", "-j", job_info.job_id, "-h", "-o", "%T"]
            result = subprocess.run(cmd, capture_output=True, text=True, timeout=10)
            
            if result.returncode == 0 and result.stdout.strip():
                status = result.stdout.strip()
                return status
            else:
                # 作业不在队列中，检查是否已完成
                cmd = ["sacct", "-j", job_info.job_id, "-n", "-o", "State"]
                result = subprocess.run(cmd, capture_output=True, text=True, timeout=10)
                
                if result.returncode == 0 and result.stdout.strip():
                    status = result.stdout.strip().split()[0]
                    return status
                else:
                    return "UNKNOWN"
                    
        except subprocess.TimeoutExpired:
            logger.warning(f"检查作业状态超时: {job_info.job_id}")
            return "TIMEOUT"
        except Exception as e:
            logger.error(f"检查作业状态时发生错误: {e}")
            return "ERROR"
    
    async def _monitor_jobs(self):
        """监控所有运行中的作业"""
        while self.is_running:
            try:
                # 检查 http_client 是否可用
                if self.http_client.is_closed:
                    logger.debug("HTTP 客户端已关闭，停止作业监控")
                    break
                    
                jobs_to_remove = []
                
                for job_key, job_info in self.running_jobs.items():
                    # 检查作业状态
                    current_status = await self._check_job_status(job_info)
                    
                    if current_status != job_info.status:
                        logger.info(f"作业状态变化: {job_info.job_id} {job_info.status} -> {current_status}")
                        job_info.status = current_status
                        
                        # 更新进度
                        await self._update_job_progress(job_info, current_status)

                        # 保存状态变化到文件
                        self._save_running_jobs()

                    # 处理已完成或失败的作业
                    final_states = ["COMPLETED", "FAILED", "CANCELLED", "TIMEOUT", "NODE_FAIL", "OUT_OF_MEMORY"]
                    if current_status in final_states:
                        await self._handle_job_completion(job_info, current_status)
                        jobs_to_remove.append(job_key)
                    
                    job_info.last_check_time = datetime.now()
                
                # 移除已完成的作业
                for job_key in jobs_to_remove:
                    del self.running_jobs[job_key]
                
                # 如果有任务被移除，更新保存的任务文件
                if jobs_to_remove:
                    self._save_running_jobs()

                await asyncio.sleep(self.job_check_interval)
                
            except Exception as e:
                logger.error(f"监控作业时发生错误: {e}")
                # 如果是因为事件循环关闭导致的错误，停止监控
                if "Event loop is closed" in str(e):
                    logger.debug("检测到事件循环已关闭，停止作业监控")
                    break
                await asyncio.sleep(self.job_check_interval)
    
    async def _update_job_progress(self, job_info: JobInfo, status: str):
        """更新作业进度"""
        try:
            # 检查 worker 是否仍在运行且 http_client 可用
            if not self.is_running or self.http_client.is_closed:
                logger.debug(f"跳过进度更新，worker 已关闭或 http_client 不可用: {job_info.job_id}")
                return
                
            # 映射 SLURM 状态到步骤状态
            step_status = map_slurm_status_to_step_status(status)
            
            # 根据状态设置进度
            progress = 0
            if step_status == StepStatusEnum.RUNNING.value:
                progress = 50  # 可以根据实际情况调整
            elif step_status == StepStatusEnum.COMPLETED.value:
                progress = 100
            elif step_status == StepStatusEnum.FAILED.value:
                # 如果之前在运行，保持进度；否则设为0
                progress = 50 if job_info.status == "RUNNING" else 0
            
            update_data = {
                "status": step_status,
                "progress": progress,
                "error_message": ""
            }
            
            url = f"{self.core_server_url}/api/pipeline/{job_info.pipeline_id}/step/{job_info.step_name}"
            response = await self.http_client.put(url, json=update_data)
            
            if response.status_code == 200:
                logger.debug(f"进度更新成功: {job_info.job_id}")
            else:
                logger.warning(f"进度更新失败: {response.status_code} - {response.text}")
                
        except Exception as e:
            logger.error(f"更新作业进度时发生错误: {e}")
            # 如果是因为事件循环关闭导致的错误，不再尝试重新连接
            if "Event loop is closed" in str(e):
                logger.debug("检测到事件循环已关闭，停止进度更新")
                return
    
    async def _handle_job_completion(self, job_info: JobInfo, final_status: str):
        """处理作业完成"""
        try:
            # 检查 worker 是否仍在运行且 http_client 可用
            if not self.is_running or self.http_client.is_closed:
                logger.debug(f"跳过作业完成处理，worker 已关闭或 http_client 不可用: {job_info.job_id}")
                return
                
            if final_status == "COMPLETED":
                # 根据步骤名称组成对应的文件名
                h5_image_name = job_info.h5_image_name if job_info.h5_image_name is not None else ""
                script_mapping = {
                    "mip_generation": f"{h5_image_name.replace('.pyramid.h5', '_MIP.tif')}",
                    "h5_to_v3draw": f"{h5_image_name.replace('.pyramid.h5', '.v3draw')}",
                    "bit_conversion": f"{h5_image_name.replace('.pyramid.h5', '_8bit.v3draw')}",
                    "downsample": f"{h5_image_name.replace('.pyramid.h5', '_8bit_downsampled.v3draw')}",
                }


                file_to_check = script_mapping.get(job_info.step_name, "")
                if file_to_check != "":
                    if not os.path.exists(os.path.join(cfg.ImageTransferTemp, file_to_check)):
                        # 构建详细的错误信息
                        error_message = f"SLURM作业失败 - 作业ID: {job_info.job_id}, 最终状态: {final_status}, 任务结束但未找到处理后的结果文件！"
                        
                        # 尝试获取更详细的错误信息
                        try:
                            error_details = await self._get_job_error_details(job_info.job_id)
                            if error_details:
                                error_message += f", 错误详情: {error_details}"
                        except Exception as e:
                            logger.debug(f"获取作业错误详情失败: {e}")
                        
                        # 调用失败API
                        await self._notify_step_failed(
                            job_info.pipeline_id, 
                            job_info.step_name,
                            error_message
                        )
                        return
                    elif job_info.step_name == "mip_generation":
                        # Archive files sequentially - ensure organize_image_files completes before ArchiveCommand
                        # Using await asyncio.to_thread to run blocking functions without blocking the event loop
                        # 提取图像ID用于单文件处理
                        h5_image_name = job_info.h5_image_name if job_info.h5_image_name else ""

                        # 从h5文件名中提取图像ID
                        import re
                        pattern = r'(P\d+-T\d+-R\d+-S\d+(?:-B\d+)?(?:-\d+)?)'
                        match = re.search(pattern, h5_image_name)
                        image_id = match.group(1) if match else None

                        # 只处理当前文件相关的文件
                        await asyncio.to_thread(archive.organize_image_files, h5_image_name)
                        # Only execute ArchiveCommand after organize_image_files is complete
                        await asyncio.to_thread(archive.ArchiveCommand, image_id)

                # 调用完成API
                url = f"{self.core_server_url}/api/pipeline/{job_info.pipeline_id}/step/{job_info.step_name}/complete"
                complete_data = {
                    "job_id": job_info.job_id,
                    "completion_time": datetime.now().isoformat()
                }
                response = await self.http_client.post(url, json=complete_data)
                
                if response.status_code == 200:
                    logger.info(f"步骤完成通知发送成功: {job_info.pipeline_id}/{job_info.step_name}")
                else:
                    logger.warning(f"步骤完成通知发送失败: {response.status_code}")
            else:
                # 构建详细的错误信息
                error_message = f"SLURM作业失败 - 作业ID: {job_info.job_id}, 最终状态: {final_status}"
                
                # 尝试获取更详细的错误信息
                try:
                    error_details = await self._get_job_error_details(job_info.job_id)
                    if error_details:
                        error_message += f", 错误详情: {error_details}"
                except Exception as e:
                    logger.debug(f"获取作业错误详情失败: {e}")
                
                # 调用失败API
                await self._notify_step_failed(
                    job_info.pipeline_id, 
                    job_info.step_name, 
                    error_message
                )
                
        except Exception as e:
            logger.error(f"处理作业完成时发生错误: {e}")
    
    async def _notify_step_started(self, pipeline_id: str, step_name: str, job_id: str):
        """通知步骤已开始"""
        try:
            # 检查 worker 是否仍在运行且 http_client 可用
            if not self.is_running or self.http_client.is_closed:
                logger.debug(f"跳过步骤开始通知，worker 已关闭或 http_client 不可用: {pipeline_id}/{step_name}")
                return
                
            url = f"{self.core_server_url}/api/pipeline/{pipeline_id}/step/{step_name}"
            update_data = {
                "status": StepStatusEnum.RUNNING.value,
                "start_time": datetime.now().isoformat(),
                "progress": 0,
                "job_id": job_id
            }
            
            response = await self.http_client.put(url, json=update_data)
            
            if response.status_code == 200:
                logger.info(f"步骤开始通知发送成功: {pipeline_id}/{step_name}")
            else:
                logger.warning(f"步骤开始通知发送失败: {response.status_code}")
                
        except Exception as e:
            logger.error(f"通知步骤开始时发生错误: {e}")
            # 如果是因为事件循环关闭导致的错误，不再尝试重新连接
            if "Event loop is closed" in str(e):
                logger.debug("检测到事件循环已关闭，停止步骤开始通知")
                return
    
    async def _notify_step_failed(self, pipeline_id: str, step_name: str, error_message: str):
        """通知步骤失败"""
        try:
            # 检查 worker 是否仍在运行且 http_client 可用
            if not self.is_running or self.http_client.is_closed:
                logger.debug(f"跳过步骤失败通知，worker 已关闭或 http_client 不可用: {pipeline_id}/{step_name}")
                logger.error(f"原始失败信息: {error_message}")
                return
                
            url = f"{self.core_server_url}/api/pipeline/{pipeline_id}/step/{step_name}/fail"
            error_data = {
                "error_message": error_message,
                "failure_time": datetime.now().isoformat()
            }
            
            # 根据 core_server_api 的要求，将 error_data 作为请求体发送
            response = await self.http_client.post(url, json=error_data)
            
            if response.status_code == 200:
                logger.info(f"步骤失败通知发送成功: {pipeline_id}/{step_name}")
                logger.info(f"失败信息: {error_message}")
            else:
                logger.warning(f"步骤失败通知发送失败: {response.status_code} - {response.text}")
                
        except Exception as e:
            logger.error(f"通知步骤失败时发生错误: {e}")
            # 确保即使通知失败，也要记录原始错误信息
            logger.error(f"原始失败信息: {error_message}")
            # 如果是因为事件循环关闭导致的错误，不再尝试重新连接
            if "Event loop is closed" in str(e):
                logger.debug("检测到事件循环已关闭，停止步骤失败通知")
                return
    
    async def _get_job_error_details(self, job_id: str) -> Optional[str]:
        """获取作业的详细错误信息"""
        try:
            # 尝试从 SLURM 获取作业的详细信息
            cmd = ["sacct", "-j", job_id, "-l", "-n"]
            result = subprocess.run(cmd, capture_output=True, text=True, timeout=10)
            
            if result.returncode == 0 and result.stdout.strip():
                # 解析输出中的错误信息
                lines = result.stdout.strip().split('\n')
                if lines:
                    # 通常第一行包含主要的作业信息
                    job_info_line = lines[0]
                    # 这里可以根据需要解析更多信息
                    return f"SLURM作业详情: {job_info_line[:200]}..."  # 限制长度
            
            # 如果 sacct 没有返回有用信息，尝试查看错误日志
            error_log_path = f"/tmp/slurm_{job_id}.err"
            if os.path.exists(error_log_path):
                with open(error_log_path, 'r') as f:
                    error_content = f.read()
                    if error_content.strip():
                        # 返回错误日志的前几行
                        error_lines = error_content.strip().split('\n')
                        return ' '.join(error_lines[:3])  # 取前3行
            
            return None
            
        except subprocess.TimeoutExpired:
            logger.debug(f"获取作业 {job_id} 错误详情超时")
            return None
        except Exception as e:
            logger.debug(f"获取作业 {job_id} 错误详情时发生异常: {e}")
            return None
    
    async def _send_heartbeat(self):
        """发送心跳"""
        while self.is_running:
            try:
                # 检查 worker 是否仍在运行且 http_client 可用
                if not self.is_running or self.http_client.is_closed:
                    logger.debug("跳过心跳发送，worker 已关闭或 http_client 不可用")
                    break
                    
                heartbeat_data = {
                    "worker_id": self.worker_id,
                    "timestamp": datetime.now().isoformat(),
                    "running_jobs": len(self.running_jobs),
                    "status": "alive"
                }
                
                # 这里需要根据实际的心跳API端点调整
                url = f"{self.core_server_url}/api/worker/heartbeat"
                response = await self.http_client.post(url, json=heartbeat_data)
                
                if response.status_code == 200:
                    logger.debug(f"心跳发送成功")
                else:
                    logger.warning(f"心跳发送失败: {response.status_code}")
                    
            except Exception as e:
                logger.error(f"发送心跳时发生错误: {e}")
                # 如果是因为事件循环关闭导致的错误，停止心跳
                if "Event loop is closed" in str(e):
                    logger.debug("检测到事件循环已关闭，停止心跳发送")
                    break
            
            await asyncio.sleep(self.heartbeat_interval)
    
    async def get_worker_status(self) -> dict:
        """获取 worker 状态"""
        return {
            "worker_id": self.worker_id,
            "is_running": self.is_running,
            "running_jobs_count": len(self.running_jobs),
            "running_jobs": [
                {
                    "job_id": job.job_id,
                    "pipeline_id": job.pipeline_id,
                    "step_name": job.step_name,
                    "status": job.status,
                    "submit_time": job.submit_time.isoformat(),
                    "last_check_time": job.last_check_time.isoformat(),
                    "h5_image_name": job.h5_image_name
                }
                for job in self.running_jobs.values()
            ],
            "timestamp": datetime.now().isoformat()
        }
    
    async def shutdown(self):
        """关闭 worker"""
        logger.info("开始关闭 Pipeline Worker...")
        
        # 停止后台任务
        self.is_running = False
        
        # 等待后台任务完成
        if self.background_tasks:
            logger.info("等待后台任务完成...")
            # 给后台任务一些时间来检查 is_running 状态
            await asyncio.sleep(1)
            
            # 取消所有后台任务
            for task in self.background_tasks:
                if not task.done():
                    task.cancel()
            
            # 等待所有任务完成或被取消
            await asyncio.gather(*self.background_tasks, return_exceptions=True)
            logger.info("后台任务已停止")
        
        # 关闭 HTTP 客户端
        if not self.http_client.is_closed:
            await self.http_client.aclose()
            logger.info("HTTP 客户端已关闭")
        
        # 清理运行任务文件（如果没有运行中的任务）
        if not self.running_jobs:
            self._cleanup_running_jobs_file()

        logger.info("Pipeline Worker 已关闭")

# FastAPI 应用
app = FastAPI(title="Pipeline Worker", version="1.0.0")

# 全局 worker 实例
worker = None
# 全局文件监控器实例
file_observer = None

@app.on_event("startup")
async def startup_event():
    """启动事件"""
    global worker, file_observer
    
    # 从环境变量或配置读取参数
    core_server_url = cfg.CoreServerURL
    worker_id = f"worker_{os.getpid()}"
    
    worker = PipelineWorker(
        core_server_url=core_server_url,
        worker_id=worker_id
    )
    
    # 启动后台任务并保存任务引用
    monitor_task = asyncio.create_task(worker._monitor_jobs())
    heartbeat_task = asyncio.create_task(worker._send_heartbeat())
    
    # 验证恢复的任务
    if worker.running_jobs:
        verify_task = asyncio.create_task(worker._verify_recovered_jobs())
        worker.background_tasks = [monitor_task, heartbeat_task, verify_task]
    else:
        worker.background_tasks = [monitor_task, heartbeat_task]
    
    # 启动文件监控器
    file_observer = UploadFileWatcher()
    
    logger.info("Pipeline Worker 启动完成")


def UploadFileWatcher():
    """
    监听cfg.ImageTransferTemp路径下的.h5文件上传
    使用轮询方式检测新的.h5文件，支持NFS挂载的文件系统
    """
    
    class H5FilePollingWatcher:
        """H5文件轮询监控器"""
        
        def __init__(self, watch_path: str, poll_interval: int = 5):
            self.watch_path = watch_path
            self.poll_interval = poll_interval
            self.logger = logging.getLogger(f"{__name__}.H5FilePollingWatcher")
            self.processed_files_json = "processed_h5_files.json"
            self.is_running = True

            # 确保监控目录存在
            if not os.path.exists(self.watch_path):
                self.logger.warning(f"监控路径不存在: {self.watch_path}")
                return

            self.logger.info(f"初始化H5文件轮询监控器，监控路径: {self.watch_path}")
        
        def _load_processed_files(self) -> Dict[str, str]:
            """加载已处理文件记录"""
            try:
                if os.path.exists(self.processed_files_json):
                    with open(self.processed_files_json, 'r', encoding='utf-8') as f:
                        return json.load(f)
                return {}
            except Exception as e:
                self.logger.error(f"加载已处理文件记录失败: {e}")
                return {}

        def _save_processed_files(self, processed_files: Dict[str, str]):
            """保存已处理文件记录，同时清理30天前的记录"""
            try:
                # 清理30天前的记录
                cutoff_date = (datetime.now() - timedelta(days=30)).isoformat()
                cleaned_files = {
                    filename: timestamp
                    for filename, timestamp in processed_files.items()
                    if timestamp > cutoff_date
                }

                # 保存到文件
                with open(self.processed_files_json, 'w', encoding='utf-8') as f:
                    json.dump(cleaned_files, f, ensure_ascii=False, indent=2)

                cleaned_count = len(processed_files) - len(cleaned_files)
                if cleaned_count > 0:
                    self.logger.info(f"清理了 {cleaned_count} 个30天前的处理记录")

            except Exception as e:
                self.logger.error(f"保存已处理文件记录失败: {e}")

        def _get_h5_files(self) -> List[str]:
            """获取目录下所有.h5文件"""
            try:
                h5_files = []
                for root, dirs, files in os.walk(self.watch_path):
                    for file in files:
                        if file.endswith('.h5'):
                            file_path = os.path.join(root, file)
                            h5_files.append(file_path)
                return h5_files
            except Exception as e:
                self.logger.error(f"遍历H5文件时发生错误: {e}")
                return []

        def _is_file_stable(self, file_path: str, stability_checks: int = 3) -> bool:
            """检查文件是否稳定（上传完成）"""
            try:
                if not os.path.exists(file_path):
                    return False

                # 获取初始文件大小
                initial_size = os.path.getsize(file_path)
                if initial_size == 0:
                    return False

                # 多次检查文件大小是否稳定
                for _ in range(stability_checks):
                    time.sleep(1)
                    if not os.path.exists(file_path):
                        return False

                    current_size = os.path.getsize(file_path)
                    if current_size != initial_size:
                        return False

                return True

            except Exception as e:
                self.logger.error(f"检查文件稳定性时发生错误: {e}")
                return False
        
        def _handle_h5_file(self, file_path: str):
            """处理检测到的H5文件"""
            try:
                global worker

                # 获取文件名（不包含路径）
                file_name = os.path.basename(file_path)
                self.logger.info(f"处理H5文件: {file_name}")
                
                # 检查文件是否稳定（上传完成）
                if not self._is_file_stable(file_path):
                    self.logger.debug(f"文件还在上传中，跳过: {file_name}")
                    return

                self.logger.info(f"H5文件上传完成: {file_name}")
                
                # 检查 worker 是否可用
                if worker is None:
                    self.logger.error("Worker 实例不可用，无法创建流程")
                    return
                
                if worker.http_client.is_closed or not worker.is_running:
                    self.logger.error("Worker 已关闭或HTTP 客户端不可用，无法创建流程")
                    return
                
                # 保存core_server_url以避免在线程中访问worker实例
                core_server_url = worker.core_server_url
                
                # 使用线程池来处理异步任务，避免事件循环冲突
                import threading
                
                def create_pipeline_async():
                    """在新线程中创建流程"""
                    loop = None
                    try:
                        # 创建新的事件循环
                        loop = asyncio.new_event_loop()
                        asyncio.set_event_loop(loop)
                        
                        create_data = {
                            "h5_img_name": f"{file_name}",
                            "uploader": "示例用户",
                            "notification_emails": [],  # 请替换为您的邮箱
                            "wait_for_image_upload": False
                        }
                        
                        url = f"{core_server_url}/api/pipeline/create"
                        
                        # 创建新的HTTP客户端用于此请求
                        async def make_request():
                            async with httpx.AsyncClient(timeout=30.0) as client:
                                response = await client.post(url, json=create_data)
                                if response.status_code == 200:
                                    pipeline_data = response.json()
                                    pipeline_id = pipeline_data["pipeline_id"]
                                    self.logger.info(f"✅ 流程创建成功！流程ID: {pipeline_id}")

                                    # 记录已处理的文件
                                    processed_files = self._load_processed_files()
                                    processed_files[file_name] = datetime.now(
                                    ).isoformat()
                                    self._save_processed_files(processed_files)

                                    return True
                                else:
                                    self.logger.error(f"❌ 流程创建失败: {response.text}")
                                    return False
                        
                        # 运行异步请求
                        success = loop.run_until_complete(make_request())
                        return success
                        
                    except Exception as e:
                        self.logger.error(f"创建流程时发生错误: {e}")
                        return False
                    finally:
                        if loop is not None:
                            try:
                                loop.close()
                            except Exception:
                                pass
                
                # 在新线程中运行异步操作
                thread = threading.Thread(target=create_pipeline_async)
                thread.daemon = True
                thread.start()
                thread.join(timeout=60)  # 等待最多60秒
                            
            except Exception as e:
                self.logger.error(f"处理H5文件时发生错误: {e}")
        
        def start_polling(self):
            """开始轮询监控"""
            self.logger.info(f"开始轮询监控H5文件，间隔: {self.poll_interval}秒")

            def polling_loop():
                """轮询循环"""
                while self.is_running:
                    try:
                        # 加载已处理文件记录
                        processed_files = self._load_processed_files()
                        
                        # 获取当前目录下的所有H5文件
                        current_files = self._get_h5_files()
                        
                        # 检查新文件
                        for file_path in current_files:
                            file_name = os.path.basename(file_path)

                            # 检查是否已经处理过
                            if file_name not in processed_files:
                                self.logger.info(f"发现新的H5文件: {file_name}")
                                self._handle_h5_file(file_path)

                        # 等待下次轮询
                        time.sleep(self.poll_interval)

                    except Exception as e:
                        self.logger.error(f"轮询过程中发生错误: {e}")
                        time.sleep(self.poll_interval)

            # 在后台线程中运行轮询
            import threading
            self.polling_thread = threading.Thread(target=polling_loop)
            self.polling_thread.daemon = True
            self.polling_thread.start()

        def stop(self):
            """停止轮询监控"""
            self.is_running = False
            self.logger.info("H5文件轮询监控已停止")
    
    # 创建并启动轮询监控器
    watch_path = cfg.ImageTransferTemp
    
    if not os.path.exists(watch_path):
        logger.warning(f"监控路径不存在: {watch_path}")
        return None
    
    watcher = H5FilePollingWatcher(watch_path)
    watcher.start_polling()
    
    return watcher


@app.on_event("shutdown")
async def shutdown_event():
    """关闭事件"""
    global worker, file_observer
    
    # 停止文件监控器
    if file_observer:
        file_observer.stop()
        logger.info("文件监控器已停止")
    
    # 关闭worker
    if worker:
        await worker.shutdown()

@app.post("/api/worker/start")
async def start_step_endpoint(
    request: StartStepRequest
):
    print(f"接收到开始步骤请求: {request.pipeline_id}/{request.step_name} - {request.h5_image_name}")
    """接收步骤开始请求"""
    if not worker:
        raise HTTPException(status_code=500, detail="Worker 未初始化")
    
    # 同步处理步骤开始，以便返回准确的状态
    result = await worker.start_step(request.pipeline_id, request.step_name, request.h5_image_name, request.force_restart)
    
    # 根据返回结果构造响应
    if result["status"] == "already_running":
        return {
            "message": f"步骤 {request.step_name} 已在运行中",
            "pipeline_id": request.pipeline_id,
            "status": "already_running",
            "job_id": result.get("job_id")
        }
    elif result["status"] == "submitted":
        return {
            "message": f"步骤 {request.step_name} 开始请求已提交",
            "pipeline_id": request.pipeline_id,
            "status": "submitted",
            "job_id": result.get("job_id")
        }
    elif result["status"] == "failed":
        raise HTTPException(
            status_code=500, 
            detail=f"步骤提交失败: {result.get('error', '未知错误')}"
        )
    else:
        raise HTTPException(
            status_code=500, 
            detail=f"步骤处理出错: {result.get('error', '未知错误')}"
        )

@app.get("/api/worker/status")
async def get_worker_status():
    """获取 worker 状态"""
    if not worker:
        raise HTTPException(status_code=500, detail="Worker 未初始化")
    
    return await worker.get_worker_status()

@app.get("/api/worker/file-watcher/status")
async def get_file_watcher_status():
    """获取文件监控器状态"""
    global file_observer
    
    if not file_observer:
        return {
            "status": "not_running",
            "watch_path": cfg.ImageTransferTemp,
            "message": "文件监控器未启动"
        }
    
    return {
        "status": "running" if file_observer.is_running else "stopped",
        "watch_path": cfg.ImageTransferTemp,
        "is_running": file_observer.is_running,
        "timestamp": datetime.now().isoformat()
    }

@app.get("/api/worker/health")
async def health_check():
    """健康检查"""
    return {
        "status": "healthy",
        "worker_id": worker.worker_id if worker else "unknown",
        "timestamp": datetime.now().isoformat()
    }

if __name__ == "__main__":
    import argparse
    
    parser = argparse.ArgumentParser(description="Pipeline Worker")
    parser.add_argument("--host", default="0.0.0.0", help="Host to bind to")
    parser.add_argument("--port", type=int, default=7000, help="Port to bind to")
    
    args = parser.parse_args()
    
    uvicorn.run(app, host=args.host, port=args.port)<|MERGE_RESOLUTION|>--- conflicted
+++ resolved
@@ -115,7 +115,6 @@
 
         logger.info(f"Pipeline Worker 初始化完成，Worker ID: {self.worker_id}")
 
-<<<<<<< HEAD
     def _save_running_jobs(self):
         """保存正在运行的任务到文件"""
         try:
@@ -214,10 +213,7 @@
         except Exception as e:
             logger.error(f"清理运行任务文件失败: {e}")
 
-    async def start_step(self, pipeline_id: str, step_name: str, h5_image_name: Optional[str] = None) -> dict:
-=======
     async def start_step(self, pipeline_id: str, step_name: str, h5_image_name: Optional[str] = None, force_restart: bool = False) -> dict:
->>>>>>> 473ba074
         """开始执行处理步骤"""
         try:
             logger.info(f"开始执行步骤: {pipeline_id}/{step_name}")
